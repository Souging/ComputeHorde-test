"""
Django settings for compute_horde_validator project.
"""

import inspect
import logging
import pathlib
from datetime import timedelta
from functools import wraps

import bittensor
import environ
from celery.schedules import crontab
from compute_horde import base  # noqa

root = environ.Path(__file__) - 2

env = environ.Env(DEBUG=(bool, False))

# .env file contents are not passed to docker image during build stage;
# this results in errors if you require some env var to be set, as if in "env('MYVAR')" -
# obviously it's not set during build stage, but you don't care and want to ignore that.
# To mitigate this, we set ENV_FILL_MISSING_VALUES=1 during build phase, and it activates
# monkey-patching of "environ" module, so that all unset variables are set to None and
# the library is not complaining anymore
if env.bool("ENV_FILL_MISSING_VALUES", default=False):

    def patch(fn):
        @wraps(fn)
        def wrapped(*args, **kwargs):
            if kwargs.get("default") is env.NOTSET:
                kwargs["default"] = None
            return fn(*args, **kwargs)

        return wrapped

    for name, method in inspect.getmembers(env, predicate=inspect.ismethod):
        setattr(env, name, patch(method))

# read from the .env file if hasn't been sourced already
if env("ENV", default=None) is None:
    env.read_env(root("../../.env"))

ENV = env("ENV", default="prod")

PROMPT_GENERATION_MODEL = env("PROMPT_GENERATION_MODEL", default="phi3")

DEFAULT_ADMIN_PASSWORD = env("DEFAULT_ADMIN_PASSWORD", default=None)
DEFAULT_ADMIN_USERNAME = env("DEFAULT_ADMIN_USERNAME", default="admin")
DEFAULT_ADMIN_EMAIL = env("DEFAULT_ADMIN_EMAIL", default="admin@admin.com")

# SECURITY WARNING: keep the secret key used in production secret!
SECRET_KEY = env("SECRET_KEY")

# SECURITY WARNING: don't run with debug turned on in production!
DEBUG = env.bool("DEBUG", default=False)

ALLOWED_HOSTS = ["*"]

INSTALLED_APPS = [
    #  'django_prometheus',
    # 'django.contrib.admin',
    "django.contrib.auth",
    "django.contrib.contenttypes",
    "django.contrib.sessions",
    "django.contrib.messages",
    "django.contrib.staticfiles",
    "django_extensions",
    "django_probes",
    "constance",
    "compute_horde.receipts",
    "compute_horde_validator.validator",
    "compute_horde_validator.validator.admin_config.ValidatorAdminConfig",
    "rangefilter",
]
PROMETHEUS_EXPORT_MIGRATIONS = True
PROMETHEUS_LATENCY_BUCKETS = (
    0.008,
    0.016,
    0.032,
    0.062,
    0.125,
    0.25,
    0.5,
    1.0,
    2.0,
    4.0,
    8.0,
    16.0,
    32.0,
    64.0,
    float("inf"),
)


MIDDLEWARE = [
    #  'django_prometheus.middleware.PrometheusBeforeMiddleware',
    "django.middleware.security.SecurityMiddleware",
    "django.contrib.sessions.middleware.SessionMiddleware",
    "django.middleware.common.CommonMiddleware",
    "django.middleware.csrf.CsrfViewMiddleware",
    "django.contrib.auth.middleware.AuthenticationMiddleware",
    "django.contrib.messages.middleware.MessageMiddleware",
    "django.middleware.clickjacking.XFrameOptionsMiddleware",
    #  'django_prometheus.middleware.PrometheusAfterMiddleware',
]


if DEBUG_TOOLBAR := env.bool("DEBUG_TOOLBAR", default=False):
    INTERNAL_IPS = [
        "127.0.0.1",
    ]

    DEBUG_TOOLBAR_CONFIG = {"SHOW_TOOLBAR_CALLBACK": lambda _request: True}
    INSTALLED_APPS.append("debug_toolbar")
    MIDDLEWARE = ["debug_toolbar.middleware.DebugToolbarMiddleware"] + MIDDLEWARE

if CORS_ENABLED := env.bool("CORS_ENABLED", default=True):
    INSTALLED_APPS.append("corsheaders")
    MIDDLEWARE = ["corsheaders.middleware.CorsMiddleware"] + MIDDLEWARE
    CORS_ALLOWED_ORIGINS = env.list("CORS_ALLOWED_ORIGINS", default=[])
    CORS_ALLOWED_ORIGIN_REGEXES = env.list("CORS_ALLOWED_ORIGIN_REGEXES", default=[])
    CORS_ALLOW_ALL_ORIGINS = env.bool("CORS_ALLOW_ALL_ORIGINS", default=False)

SECURE_PROXY_SSL_HEADER = ("HTTP_X_FORWARDED_PROTO", "https")

BITTENSOR_APPROXIMATE_BLOCK_DURATION = timedelta(seconds=12)

CONSTANCE_BACKEND = "constance.backends.database.DatabaseBackend"
CONSTANCE_DATABASE_CACHE_BACKEND = "default"
CONSTANCE_CONFIG = {
    "SERVING": (
        not env.bool("MIGRATING", default=False),
        "Whether this validator is serving jobs and setting weights",
        bool,
    ),
    "DYNAMIC_MANIFEST_SCORE_MULTIPLIER": (
        1.05,
        "The bonus rate for miners changing their horde size",
        float,
    ),
    "DYNAMIC_MANIFEST_DANCE_RATIO_THRESHOLD": (
        1.4,
        "The ratio at which the horde size needs to be changed for receiving bonus",
        float,
    ),
    "DYNAMIC_WEIGHTS_VERSION": (1, "The weights version for synthetic jobs", int),
    "DYNAMIC_NON_PEAK_CYCLE_EXECUTOR_MIN_RATIO": (
        0.1,
        "Ratio of the number of executors in peak cycle that needs to be present in non-peak cycle",
        float,
    ),
    "DYNAMIC_NON_PEAK_CYCLE_PENALTY_MULTIPLIER": (
        0.8,  # 0.8 means, 20% score reduction
        "Penalty multiplier for non-peak cycle when a miner does not maintain the DYNAMIC_NON_PEAK_CYCLE_EXECUTOR_MIN_RATIO",
        float,
    ),
    "DYNAMIC_SYNTHETIC_JOBS_FLOW_VERSION": (
        1,
        "The synthetic jobs flow version",
        int,
    ),
    "DYNAMIC_SYNTHETIC_JOBS_PLANNER_WAIT_IN_ADVANCE_BLOCKS": (
        3,
        "How many blocks in advance to start waiting before synthetic jobs spawn",
        int,
    ),
    "DYNAMIC_SYNTHETIC_JOBS_PLANNER_POLL_INTERVAL": (
        (BITTENSOR_APPROXIMATE_BLOCK_DURATION / 3).total_seconds(),
        "How often (in seconds) to poll for block change",
        float,
    ),
    "DYNAMIC_BLOCK_FINALIZATION_NUMBER": (
        3,
        "After this many blocks pass, a block can be considered final",
        int,
    ),
    "DYNAMIC_COMMIT_REVEAL_WEIGHTS_ENABLED": (
        True,
        "This should be synced with the hyperparam",
        bool,
    ),
    "DYNAMIC_COMMIT_REVEAL_WEIGHTS_INTERVAL": (
        722,
        "In blocks. This should be synced with the hyperparam",
        int,
    ),
    "DYNAMIC_COMMIT_REVEAL_COMMIT_START_OFFSET": (
        361,
        "Do not commit weights for this many blocks from the start of the interval",
        int,
    ),
    "DYNAMIC_COMMIT_REVEAL_COMMIT_END_BUFFER": (
        15,
        "Do not commit weights if there are less than this many blocks left in the commit window",
        int,
    ),
    "DYNAMIC_COMMIT_REVEAL_REVEAL_END_BUFFER": (
        15,
        "Do not reveal weights if there are less than this many blocks left in the reveal window",
        int,
    ),
    "DYNAMIC_MAX_WEIGHT": (
        65535,
        "This should be synced with the hyperparam",
        int,
    ),
    "DYNAMIC_SYNTHETIC_JOBS_PLANNER_MAX_OVERSLEEP_BLOCKS": (
        3,
        "If the job running task wakes up late by this many blocks (or less), the jobs will still run",
        int,
    ),
    "DYNAMIC_WEIGHT_REVEALING_TTL": (
        120,
        "in seconds",
        int,
    ),
    "DYNAMIC_WEIGHT_REVEALING_HARD_TTL": (
        125,
        "in seconds",
        int,
    ),
    "DYNAMIC_WEIGHT_REVEALING_ATTEMPTS": (
        50,
        "the number of attempts",
        int,
    ),
    "DYNAMIC_WEIGHT_REVEALING_FAILURE_BACKOFF": (
        5,
        "in seconds",
        int,
    ),
    # llama params
    "DYNAMIC_MAX_PROMPT_SERIES": (
        3500,
        "Maximum number of prompt series upon which the prompt generator will not be triggered",
        int,
    ),
    "DYNAMIC_TARGET_NUMBER_OF_PROMPT_SAMPLES_READY": (
        1536,  # 256 * 2 * 3 - we allow 2 executors per miner and want queue for 3 synthetic job batches
        "how many prompt samples to generate (should be larger than how many prompts series we use per synthetic run)",
        int,
    ),
    "DYNAMIC_NUMBER_OF_PROMPTS_PER_WORKLOAD": (
        240,
        "how many prompts to answer in a single workload",
        int,
    ),
    # prompt generation params
    "DYNAMIC_PROMPTS_SERIES_IN_A_SINGLE_GENERATION": (
        25,
        "Number of batches that prompt generator will process in a single go",
        int,
    ),
    "DYNAMIC_NUMBER_OF_PROMPTS_IN_SERIES": (
        240,
        "Number of prompts to generate in a single series",
        int,
    ),
    # prompts answering params
    "DYNAMIC_NUMBER_OF_PROMPTS_TO_SAMPLE_FROM_SERIES": (
        1,
        "how many prompts to sample and answer from a series",
        int,
    ),
    "DYNAMIC_MINER_MAX_EXECUTORS_PER_CLASS": (
        "always_on.llm.a6000=2",
        (
            "The maximum number of executor for an executor class that miners are allowed to have. "
            "Executor classes not mentioned here have no limits. "
            "The format should be: 'key1=value1,key2=value2', "
            "where the keys are executor class enum values, and the values are integers. "
            "Setting 0 will disable an executor class."
        ),
        str,
    ),
    "DYNAMIC_EXECUTOR_CLASS_WEIGHTS": (
        "spin_up-4min.gpu-24gb=99,always_on.llm.a6000=1",
        (
            "Weights of executor classes that are used to normalize miners scores. "
            "Executor classes not mentioned here are not taken into account when scoring. "
            "The format should be: 'key1=value1,key2=value2', "
            "where the keys are executor class enum values, and the values are floats, "
            "but int values that sum up to 100 are encouraged"
        ),
        str,
    ),
    "DYNAMIC_EXCUSED_SYNTHETIC_JOB_SCORE": (
        1.0,
        "Score for each properly excused synthetic job",
        float,
    ),
    "DYNAMIC_ORGANIC_JOB_SCORE": (
        1.0,
        "Score of each successful organic job",
        float,
    ),
    "DYNAMIC_SCORE_ORGANIC_JOBS_LIMIT": (
        -1,
        "Maximum number of organic jobs each miner can get scores for. Negative value means unlimited.",
        int,
    ),
    "DYNAMIC_ORGANIC_JOB_TIMEOUT": (
        300,
        "Timeout for the run of an organic jobs in seconds",
        int,
    ),
    "DYNAMIC_ORGANIC_JOB_INITIAL_RESPONSE_TIMEOUT": (
        10,
        "Timeout for miner to accept or decline an organic job in seconds",
        int,
    ),
    "DYNAMIC_ORGANIC_JOB_EXECUTOR_READY_TIMEOUT": (
        300,
        "Timeout for preparing an executor for an organic job in seconds",
        int,
    ),
    "DYNAMIC_ORGANIC_JOB_MAX_RETRIES": (
        3,
        "Maximum retries for organic jobs (Currently ignored)",
        int,
    ),
    "DYNAMIC_SYSTEM_EVENT_LIMITS": (
        "MINER_SYNTHETIC_JOB_FAILURE,LLM_PROMPT_ANSWERS_MISSING,10",
        "Limits of system events produced for each type-subtype pairs in a synthetic job run. Format: TYPE1,SUBTYPE1,100;TYPE2,SUBTYPE2,200",
        str,
    ),
    "DYNAMIC_LLM_ANSWER_S3_DOWNLOAD_TIMEOUT_SECONDS": (
        5.0,
        "Total timeout for downloading answer files from S3.",
        float,
    ),
    "DYNAMIC_RECEIPT_TRANSFER_ENABLED": (
        False,
        "Whether receipt transfer between miners and validators should be enabled",
        bool,
    ),
    "DYNAMIC_RECEIPT_TRANSFER_INTERVAL": (
        2,
        "Seconds between consecutive receipt polling",
        int,
    ),
    "DYNAMIC_SYNTHETIC_STREAMING_JOB_EXECUTOR_CLASSES": (
        "",
        "Comma separated list of classes to run streaming jobs on during synthetic jobs batch runs",
        str,
    ),
    "DYNAMIC_SYNTHETIC_STREAMING_JOB_READY_TIMEOUT": (
        300,
        "Timeout for waiting for a streaming job to be ready to accept connections from the user",
        int,
    ),
<<<<<<< HEAD
    "DYNAMIC_JOB_FAILURE_BLACKLIST_TIME_SECONDS": (
        int(timedelta(hours=4).total_seconds()),
        "Amount of time a miner will be temporarily blacklisted for after failing an organic job.",
        int,
=======
    "DYNAMIC_BURN_TARGET_SS58ADDRESSES": (
        "Comma-separated list of ss58 addresses that will receive 'DYNAMIC_BURN_RATE' fraction of all incentives",
        "",
        str,
    ),
    "DYNAMIC_BURN_RATE": (
        0.0,
        "(0.0 - 1.0) fraction of miner incentives that will be directed to 'DYNAMIC_BURN_TARGET_SS58ADDRESSES' ",
        float,
    ),
    "DYNAMIC_BURN_PARTITION": (
        0.0,
        "(0.0 - 1.0) each time miner incentive is burned, if there is more than one hotkey registered from among "
        "'DYNAMIC_BURN_TARGET_SS58ADDRESSES', one will be chosen as the primary at random (but random seed is the same "
        "across all validators) and will receive 'DYNAMIC_BURN_PARTITION' fraction of all the burn.",
        float,
>>>>>>> 39fe2316
    ),
}

# Content Security Policy
if CSP_ENABLED := env.bool("CSP_ENABLED", default=False):
    MIDDLEWARE.append("csp.middleware.CSPMiddleware")

    CSP_REPORT_ONLY = env.bool("CSP_REPORT_ONLY", default=True)
    CSP_REPORT_URL = env("CSP_REPORT_URL", default=None) or None

    CSP_DEFAULT_SRC = env.tuple("CSP_DEFAULT_SRC", default=("'none'",))
    CSP_SCRIPT_SRC = env.tuple("CSP_SCRIPT_SRC", default=("'self'",))
    CSP_STYLE_SRC = env.tuple("CSP_STYLE_SRC", default=("'self'",))
    CSP_FONT_SRC = env.tuple("CSP_FONT_SRC", default=("'self'",))
    CSP_IMG_SRC = env.tuple("CSP_IMG_SRC", default=("'self'",))
    CSP_MEDIA_SRC = env.tuple("CSP_MEDIA_SRC", default=("'self'",))
    CSP_OBJECT_SRC = env.tuple("CSP_OBJECT_SRC", default=("'self'",))
    CSP_FRAME_SRC = env.tuple("CSP_FRAME_SRC", default=("'self'",))
    CSP_CONNECT_SRC = env.tuple("CSP_CONNECT_SRC", default=("'self'",))
    CSP_CHILD_SRC = env.tuple("CSP_CHILD_SRC", default=("'self'",))
    CSP_MANIFEST_SRC = env.tuple("CSP_MANIFEST_SRC", default=("'self'",))
    CSP_WORKER_SRC = env.tuple("CSP_WORKER_SRC", default=("'self'",))

    CSP_BLOCK_ALL_MIXED_CONTENT = env.bool("CSP_BLOCK_ALL_MIXED_CONTENT", default=False)
    CSP_EXCLUDE_URL_PREFIXES = env.tuple("CSP_EXCLUDE_URL_PREFIXES", default=tuple())


ROOT_URLCONF = "compute_horde_validator.urls"

TEMPLATES = [
    {
        "BACKEND": "django.template.backends.django.DjangoTemplates",
        "DIRS": [root("compute_horde_validator/templates")],
        "APP_DIRS": True,
        "OPTIONS": {
            "context_processors": [
                "django.template.context_processors.debug",
                "django.template.context_processors.request",
                "django.contrib.auth.context_processors.auth",
                "django.contrib.messages.context_processors.messages",
            ],
        },
    },
]

WSGI_APPLICATION = "compute_horde_validator.wsgi.application"

DATABASES = {}
default_db = f'postgres://postgres:{env("POSTGRES_PASSWORD")}@db:5432/postgres'
if env(
    "DATABASE_POOL_URL", default=""
):  # DB transaction-based connection pool, such as one provided PgBouncer
    DATABASES["default"] = {
        **env.db_url("DATABASE_POOL_URL"),
        "DISABLE_SERVER_SIDE_CURSORS": True,  # prevents random cursor errors with transaction-based connection pool
    }
elif env("DATABASE_URL", default=default_db):
    DATABASES["default"] = env.db_url("DATABASE_URL", default=default_db)

if "default" in DATABASES:
    DATABASES["default"]["NAME"] += env.str("DATABASE_SUFFIX", default="")

DEFAULT_AUTO_FIELD = "django.db.models.BigAutoField"

DEFAULT_DB_ALIAS = (
    "default_alias"  # useful for bypassing transaction while connecting to the same db
)
DATABASES[DEFAULT_DB_ALIAS] = DATABASES["default"]


if new_name := env.str("DEBUG_OVERRIDE_DATABASE_NAME", default=None):
    DATABASES["default"]["NAME"] = new_name
    DATABASES[DEFAULT_DB_ALIAS]["NAME"] = new_name


AUTH_PASSWORD_VALIDATORS = [
    {
        "NAME": "django.contrib.auth.password_validation.UserAttributeSimilarityValidator",
    },
    {
        "NAME": "django.contrib.auth.password_validation.MinimumLengthValidator",
    },
    {
        "NAME": "django.contrib.auth.password_validation.CommonPasswordValidator",
    },
    {
        "NAME": "django.contrib.auth.password_validation.NumericPasswordValidator",
    },
]

# Internationalization
LANGUAGE_CODE = "en-us"
TIME_ZONE = "UTC"
USE_I18N = True
USE_L10N = True
USE_TZ = True

# Static files (CSS, JavaScript, Images)
STATIC_URL = env("STATIC_URL", default="/static/")
STATIC_ROOT = env("STATIC_ROOT", default=root("static"))
MEDIA_URL = env("MEDIA_URL", default="/media/")
MEDIA_ROOT = env("MEDIA_ROOT", default=root("media"))

# Security
# redirect HTTP to HTTPS
if env.bool("HTTPS_REDIRECT", default=False) and not DEBUG:
    SECURE_SSL_REDIRECT = True
    SECURE_REDIRECT_EXEMPT = []  # type: ignore
    SESSION_COOKIE_SECURE = True
    CSRF_COOKIE_SECURE = True
else:
    SECURE_SSL_REDIRECT = False

REDIS_HOST = env.str("REDIS_HOST", default="redis")
REDIS_PORT = env.int("REDIS_PORT", default=6379)

CACHES = {
    "default": {
        "BACKEND": "django.core.cache.backends.redis.RedisCache",
        "LOCATION": f"redis://{REDIS_HOST}:{REDIS_PORT}/1",
    },
    "receipts_checkpoints": {
        "BACKEND": "django.core.cache.backends.redis.RedisCache",
        "LOCATION": f"redis://{REDIS_HOST}:{REDIS_PORT}/2",
        "TIMEOUT": 60 * 60 * 24 * 2,  # Remember the checkpoints for 2 days
    },
}

RECEIPT_TRANSFER_CHECKPOINT_CACHE = "receipts_checkpoints"

CELERY_BROKER_URL = env("CELERY_BROKER_URL", default=f"redis://{REDIS_HOST}:{REDIS_PORT}/0")
CELERY_RESULT_BACKEND = env(
    "CELERY_BROKER_URL", default=f"redis://{REDIS_HOST}:{REDIS_PORT}/0"
)  # store results in Redis
CELERY_RESULT_EXPIRES = int(timedelta(days=1).total_seconds())  # time until task result deletion
CELERY_COMPRESSION = "gzip"  # task compression
CELERY_MESSAGE_COMPRESSION = "gzip"  # result compression
CELERY_SEND_EVENTS = True  # needed for worker monitoring
CELERY_BEAT_SCHEDULE = {
    "schedule_synthetic_jobs": {
        "task": "compute_horde_validator.validator.tasks.schedule_synthetic_jobs",
        "schedule": timedelta(minutes=1),
        "options": {
            "expires": timedelta(minutes=1).total_seconds(),
        },
    },
    "run_synthetic_jobs": {
        "task": "compute_horde_validator.validator.tasks.run_synthetic_jobs",
        "schedule": timedelta(seconds=env.int("DEBUG_RUN_SYNTHETIC_JOBS_SECONDS", default=30)),
        "options": {
            "expires": timedelta(
                seconds=env.int("DEBUG_RUN_SYNTHETIC_JOBS_SECONDS", default=30)
            ).total_seconds(),
        },
    },
    "check_missed_synthetic_jobs": {
        "task": "compute_horde_validator.validator.tasks.check_missed_synthetic_jobs",
        "schedule": timedelta(minutes=10),
        "options": {
            "expires": timedelta(minutes=10).total_seconds(),
        },
    },
    "set_scores": {
        "task": "compute_horde_validator.validator.tasks.set_scores",
        "schedule": crontab(
            minute=env("DEBUG_SET_SCORES_MINUTE", default="*/1"),
            hour=env("DEBUG_SET_SCORES_HOUR", default="*"),
        ),
        "options": {
            "expires": timedelta(minutes=1).total_seconds(),
        },
    },
    "reveal_scores": {
        "task": "compute_horde_validator.validator.tasks.reveal_scores",
        "schedule": timedelta(minutes=1),
        "options": {
            "expires": timedelta(minutes=1).total_seconds(),
        },
    },
    "send_events_to_facilitator": {
        "task": "compute_horde_validator.validator.tasks.send_events_to_facilitator",
        "schedule": timedelta(minutes=5),
        "options": {
            "expires": timedelta(minutes=5).total_seconds(),
        },
    },
    "fetch_dynamic_config": {
        "task": "compute_horde_validator.validator.tasks.fetch_dynamic_config",
        "schedule": timedelta(minutes=5),
        "options": {
            "expires": timedelta(minutes=5).total_seconds(),
        },
    },
    "llm_prompt_generation": {
        "task": "compute_horde_validator.validator.tasks.llm_prompt_generation",
        "schedule": timedelta(minutes=5),
        "options": {
            "expires": timedelta(minutes=5).total_seconds(),
        },
    },
    "llm_prompt_sampling": {
        "task": "compute_horde_validator.validator.tasks.llm_prompt_sampling",
        "schedule": timedelta(minutes=30),
        "options": {
            "expires": timedelta(minutes=30).total_seconds(),
        },
    },
    "llm_prompt_answering": {
        "task": "compute_horde_validator.validator.tasks.llm_prompt_answering",
        "schedule": timedelta(minutes=5),
        "options": {
            "expires": timedelta(minutes=5).total_seconds(),
        },
    },
    "evict_old_data": {
        "task": "compute_horde_validator.validator.tasks.evict_old_data",
        "schedule": timedelta(days=1),
        "options": {
            "expires": timedelta(days=1).total_seconds(),
        },
    },
}
if env.bool("DEBUG_RUN_BEAT_VERY_OFTEN", default=False):
    CELERY_BEAT_SCHEDULE["run_synthetic_jobs"]["schedule"] = crontab(minute="*")
    CELERY_BEAT_SCHEDULE["set_scores"]["schedule"] = crontab(minute="*/3")

CELERY_TASK_ROUTES = ["compute_horde_validator.celery.route_task"]
CELERY_TASK_TIME_LIMIT = int(timedelta(hours=2, minutes=5).total_seconds())
CELERY_TASK_ALWAYS_EAGER = env.bool("CELERY_TASK_ALWAYS_EAGER", default=False)
CELERY_WORKER_SEND_TASK_EVENTS = True
CELERY_TASK_SEND_SENT_EVENT = True
CELERY_ACCEPT_CONTENT = ["json"]
CELERY_TASK_SERIALIZER = "json"
CELERY_RESULT_SERIALIZER = "json"
CELERY_WORKER_PREFETCH_MULTIPLIER = env.int("CELERY_WORKER_PREFETCH_MULTIPLIER", default=10)
CELERY_BROKER_POOL_LIMIT = env.int("CELERY_BROKER_POOL_LIMIT", default=50)

WORKER_HEALTHCHECK_FILE_PATH = env(
    "WORKER_HEALTHCHECK_FILE_PATH", default="/tmp/worker-healthcheck"
)

EMAIL_BACKEND = env("EMAIL_BACKEND", default="django.core.mail.backends.filebased.EmailBackend")
EMAIL_FILE_PATH = env("EMAIL_FILE_PATH", default="/tmp/email")
EMAIL_HOST = env("EMAIL_HOST", default="smtp.sendgrid.net")
EMAIL_PORT = env.int("EMAIL_PORT", default=587)
EMAIL_HOST_USER = env("EMAIL_HOST_USER", default="apikey")
EMAIL_HOST_PASSWORD = env("EMAIL_HOST_PASSWORD", default="")
EMAIL_USE_TLS = env.bool("EMAIL_USE_TLS", default=True)
DEFAULT_FROM_EMAIL = env("DEFAULT_FROM_EMAIL", default="mail@localhost")

LOGGING = {
    "version": 1,
    "disable_existing_loggers": False,
    "formatters": {
        "main": {
            "format": "{levelname} {asctime} {name} {message}",
            "style": "{",
        },
    },
    "handlers": {
        "console": {
            "class": "logging.StreamHandler",
            "formatter": "main",
        },
    },
    "root": {
        "handlers": ["console"],
        "level": "DEBUG",
    },
    "loggers": {
        "django": {
            "handlers": ["console"],
            "level": "INFO",
            "propagate": True,
        },
        "websockets": {
            "handlers": ["console"],
            "level": "INFO",
            "propagate": True,
        },
        "compute_horde.receipts.transfer": {
            "handlers": ["console"],
            "level": "WARNING",
            "propagate": True,
        },
        "botocore": {
            "handlers": ["console"],
            "level": "WARNING",
            "propagate": True,
        },
        "httpcore.http11": {
            "handlers": ["console"],
            "level": "WARNING",
            "propagate": True,
        },
        # Fix spamming DEBUG-level logs in manage.py shell and shell_plus.
        "parso": {
            "handlers": ["console"],
            "level": "INFO",
            "propagate": True,
        },
    },
}

BITTENSOR_NETUID = env.int("BITTENSOR_NETUID")
BITTENSOR_NETWORK = env.str("BITTENSOR_NETWORK")

BITTENSOR_WALLET_DIRECTORY = env.path(
    "BITTENSOR_WALLET_DIRECTORY",
    default=pathlib.Path("~").expanduser() / ".bittensor" / "wallets",
)
BITTENSOR_WALLET_NAME = env.str("BITTENSOR_WALLET_NAME")
BITTENSOR_WALLET_HOTKEY_NAME = env.str("BITTENSOR_WALLET_HOTKEY_NAME")
SYNTHETIC_JOB_GENERATOR_FACTORY = env.str(
    "SYNTHETIC_JOB_GENERATOR_FACTORY",
    default="compute_horde_validator.validator.synthetic_jobs.generator.factory:DefaultSyntheticJobGeneratorFactory",
)
FACILITATOR_URI = env.str(
    "FACILITATOR_URI", default="wss://facilitator.computehorde.io/ws/v0/"
).strip()
STATS_COLLECTOR_URL = env.str(
    "STATS_COLLECTOR_URL", default="https://facilitator.computehorde.io/stats_collector/v0/"
)
# if you need to hit a particular miner, without fetching their key, address or port from the blockchain
DEBUG_MINER_KEY = env.str("DEBUG_MINER_KEY", default="")
DEBUG_MINER_ADDRESS = env.str("DEBUG_MINER_ADDRESS", default="")
DEBUG_MINER_PORT = env.int("DEBUG_MINER_PORT", default=0)
# how many distinct miners exists on ports starting at DEBUG_MINER_PORT
DEBUG_MINER_COUNT = env.int("DEBUG_MINER_COUNT", default=1)
# if you don't want to wait for your celery beat job to sleep on staging:
DEBUG_DONT_STAGGER_VALIDATORS = env.bool("DEBUG_DONT_STAGGER_VALIDATORS", default=False)

HORDE_SCORE_AVG_PARAM = 0
HORDE_SCORE_SIZE_PARAM = 0
# horde size for 0.5 value of sigmoid - sigmoid is evaluated for `-(1 / horde_size)`
# so setting this value to 4 would cause sigmoid for horde size of 4 return 0.5
# depending on a sigmoid steepnes it defines how important it is to having larger horde or how
# much penalized it is having smaller hordes; in extreme example step can be discrete and
# having smaller horde will result with 0 weights, having larger will not matter, and having the same value
# as this param would result in half weights; one may setup fully discrete step by setting
# non integer number - like 4.5 (all hordes smaller than 5 will get 0 weights)
HORDE_SCORE_CENTRAL_SIZE_PARAM = 1

DEBUG_OVERRIDE_WEIGHTS_VERSION = env.int("DEBUG_OVERRIDE_WEIGHTS_VERSION", default=None)
DEBUG_OVERRIDE_SYNTHETIC_JOBS_FLOW_VERSION = env.int(
    "DEBUG_OVERRIDE_SYNTHETIC_JOBS_FLOW_VERSION", default=None
)

DYNAMIC_CONFIG_ENV = env.str("DYNAMIC_CONFIG_ENV", default="prod")

# synthetic jobs are evenly distributed through the cycle, however
# we start them from some offset because scheduling takes some time
SYNTHETIC_JOBS_RUN_OFFSET = env.int("SYNTHETIC_JOBS_RUN_OFFSET", default=24)

PROMPT_JOB_GENERATOR = env.str(
    "PROMPT_JOB_GENERATOR",
    default="compute_horde_validator.validator.cross_validation.generator.v0:PromptJobGenerator",
)


def BITTENSOR_WALLET() -> bittensor.wallet:
    if not BITTENSOR_WALLET_NAME or not BITTENSOR_WALLET_HOTKEY_NAME:
        raise RuntimeError("Wallet not configured")
    wallet = bittensor.wallet(
        name=BITTENSOR_WALLET_NAME,
        hotkey=BITTENSOR_WALLET_HOTKEY_NAME,
        path=str(BITTENSOR_WALLET_DIRECTORY),
    )
    wallet.hotkey_file.get_keypair()  # this raises errors if the keys are inaccessible
    return wallet


# Local miner generating prompts
TRUSTED_MINER_ADDRESS = env.str("TRUSTED_MINER_ADDRESS", default="")
TRUSTED_MINER_PORT = env.int("TRUSTED_MINER_PORT", default=0)

# This env var is expected to be a list of hotkey:ip:port
DEBUG_FETCH_RECEIPTS_FROM_MINERS: list[tuple[str, str, int]] = []
for miner in env.list("DEBUG_FETCH_RECEIPTS_FROM_MINERS", default=[]):
    hotkey, ip, port = miner.split(":")
    DEBUG_FETCH_RECEIPTS_FROM_MINERS.append((hotkey, ip, port))

CHANNEL_LAYERS = {
    "default": {
        # Apparently pubsub backend is in "beta" state, yet seems more stable than the older redis backend.
        "BACKEND": env.str("CHANNELS_BACKEND", "channels_redis.pubsub.RedisPubSubChannelLayer"),
        "CONFIG": {
            "hosts": [
                (REDIS_HOST, REDIS_PORT),
            ],
            # we need some buffer here to handle synthetic job batch messages
            "capacity": 50_000,
            # machine spec messages can take time to process and pile up, so we need a
            # larger expiration time. One hour should be plenty.
            "expiry": 3600,
        },
    },
}

AWS_ACCESS_KEY_ID = env("AWS_ACCESS_KEY_ID", default=None)
AWS_SECRET_ACCESS_KEY = env("AWS_SECRET_ACCESS_KEY", default=None)
AWS_ENDPOINT_URL = env("AWS_ENDPOINT_URL", default=None)
AWS_SIGNATURE_VERSION = env("AWS_SIGNATURE_VERSION", default=None)

S3_BUCKET_NAME_PROMPTS = env("S3_BUCKET_NAME_PROMPTS", default=None)
S3_BUCKET_NAME_ANSWERS = env("S3_BUCKET_NAME_ANSWERS", default=None)

# Sentry
if SENTRY_DSN := env("SENTRY_DSN", default=""):
    import sentry_sdk
    from sentry_sdk.integrations.celery import CeleryIntegration
    from sentry_sdk.integrations.django import DjangoIntegration
    from sentry_sdk.integrations.logging import LoggingIntegration
    from sentry_sdk.integrations.redis import RedisIntegration

    sentry_sdk.init(
        dsn=SENTRY_DSN,
        environment=ENV,
        integrations=[
            DjangoIntegration(),
            CeleryIntegration(),
            RedisIntegration(),
            LoggingIntegration(
                level=logging.INFO,  # Capture info and above as breadcrumbs
                event_level=logging.ERROR,  # Send error events from log messages
            ),
        ],
    )<|MERGE_RESOLUTION|>--- conflicted
+++ resolved
@@ -350,12 +350,11 @@
         "Timeout for waiting for a streaming job to be ready to accept connections from the user",
         int,
     ),
-<<<<<<< HEAD
     "DYNAMIC_JOB_FAILURE_BLACKLIST_TIME_SECONDS": (
         int(timedelta(hours=4).total_seconds()),
         "Amount of time a miner will be temporarily blacklisted for after failing an organic job.",
         int,
-=======
+    ),
     "DYNAMIC_BURN_TARGET_SS58ADDRESSES": (
         "Comma-separated list of ss58 addresses that will receive 'DYNAMIC_BURN_RATE' fraction of all incentives",
         "",
@@ -372,7 +371,6 @@
         "'DYNAMIC_BURN_TARGET_SS58ADDRESSES', one will be chosen as the primary at random (but random seed is the same "
         "across all validators) and will receive 'DYNAMIC_BURN_PARTITION' fraction of all the burn.",
         float,
->>>>>>> 39fe2316
     ),
 }
 
