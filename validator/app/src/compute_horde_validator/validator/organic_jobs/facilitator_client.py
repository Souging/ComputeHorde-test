--- conflicted
+++ resolved
@@ -97,13 +97,7 @@
         self.refresh_metagraph_task = self.create_metagraph_refresh_task()
         self.specs_task: asyncio.Task[None] | None = None
 
-<<<<<<< HEAD
-    def connect(self):
-=======
-        self.last_miner_cross_validated: str | None = None
-
     def connect(self) -> websockets.connect:
->>>>>>> 2a03c216
         """Create an awaitable/async-iterable websockets.connect() object"""
         additional_headers = {
             "X-Validator-Runner-Version": os.environ.get("VALIDATOR_RUNNER_VERSION", "unknown"),
