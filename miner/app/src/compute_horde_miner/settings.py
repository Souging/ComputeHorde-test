"""
Django settings for compute_horde_miner project.
"""

import inspect
import ipaddress
import logging
import pathlib
from datetime import timedelta
from functools import wraps

import bittensor
import environ
from compute_horde import (
    base,  # noqa
    executor_class,
)

# from celery.schedules import crontab


root = environ.Path(__file__) - 2

env = environ.Env(DEBUG=(bool, False))

# .env file contents are not passed to docker image during build stage;
# this results in errors if you require some env var to be set, as if in "env('MYVAR')" -
# obviously it's not set during build stage, but you don't care and want to ignore that.
# To mitigate this, we set ENV_FILL_MISSING_VALUES=1 during build phase, and it activates
# monkey-patching of "environ" module, so that all unset variables are set to None and
# the library is not complaining anymore
if env.bool("ENV_FILL_MISSING_VALUES", default=False):

    def patch(fn):
        @wraps(fn)
        def wrapped(*args, **kwargs):
            if kwargs.get("default") is env.NOTSET:
                kwargs["default"] = None
            return fn(*args, **kwargs)

        return wrapped

    for name, method in inspect.getmembers(env, predicate=inspect.ismethod):
        setattr(env, name, patch(method))

# read from the .env file if hasn't been sourced already
if env("ENV", default=None) is None:
    env.read_env(root("../../.env"))

ENV = env("ENV", default="prod")

HF_ACCESS_TOKEN = env("HF_ACCESS_TOKEN", default=None)

DEFAULT_ADMIN_PASSWORD = env("DEFAULT_ADMIN_PASSWORD", default=None)
DEFAULT_ADMIN_USERNAME = env("DEFAULT_ADMIN_USERNAME", default="admin")
DEFAULT_ADMIN_EMAIL = env("DEFAULT_ADMIN_EMAIL", default="admin@admin.com")

# SECURITY WARNING: keep the secret key used in production secret!
SECRET_KEY = env("SECRET_KEY")

# SECURITY WARNING: don't run with debug turned on in production!
DEBUG = env.bool("DEBUG", default=False)

# Local miner run by a validator
IS_LOCAL_MINER = env.bool("IS_LOCAL_MINER", default=False)
LOCAL_MINER_VALIDATOR_PUBLIC_KEY = env.str("LOCAL_MINER_VALIDATOR_PUBLIC_KEY", default="")

ALLOWED_HOSTS = ["*"]

INSTALLED_APPS = [
    "daphne",
    "channels",
    # 'django_prometheus',
    # 'django.contrib.admin',
    "django.contrib.auth",
    "django.contrib.contenttypes",
    "django.contrib.sessions",
    "django.contrib.messages",
    "django.contrib.staticfiles",
    "django_extensions",
    "django_probes",
    "constance",
    "compute_horde.receipts",
    "compute_horde_miner.miner",
    "compute_horde_miner.miner.admin_config.MinerAdminConfig",
]
PROMETHEUS_EXPORT_MIGRATIONS = True
PROMETHEUS_LATENCY_BUCKETS = (
    0.008,
    0.016,
    0.032,
    0.062,
    0.125,
    0.25,
    0.5,
    1.0,
    2.0,
    4.0,
    8.0,
    16.0,
    32.0,
    64.0,
    float("inf"),
)


MIDDLEWARE = [
    # 'django_prometheus.middleware.PrometheusBeforeMiddleware',
    "django.middleware.security.SecurityMiddleware",
    "django.contrib.sessions.middleware.SessionMiddleware",
    "django.middleware.common.CommonMiddleware",
    "django.middleware.csrf.CsrfViewMiddleware",
    "django.contrib.auth.middleware.AuthenticationMiddleware",
    "django.contrib.messages.middleware.MessageMiddleware",
    "django.middleware.clickjacking.XFrameOptionsMiddleware",
    # 'django_prometheus.middleware.PrometheusAfterMiddleware',
]


if DEBUG_TOOLBAR := env.bool("DEBUG_TOOLBAR", default=False):
    INTERNAL_IPS = [
        "127.0.0.1",
    ]

    DEBUG_TOOLBAR_CONFIG = {"SHOW_TOOLBAR_CALLBACK": lambda _request: True}
    INSTALLED_APPS.append("debug_toolbar")
    MIDDLEWARE = ["debug_toolbar.middleware.DebugToolbarMiddleware"] + MIDDLEWARE

if CORS_ENABLED := env.bool("CORS_ENABLED", default=True):
    INSTALLED_APPS.append("corsheaders")
    MIDDLEWARE = ["corsheaders.middleware.CorsMiddleware"] + MIDDLEWARE
    CORS_ALLOWED_ORIGINS = env.list("CORS_ALLOWED_ORIGINS", default=[])
    CORS_ALLOWED_ORIGIN_REGEXES = env.list("CORS_ALLOWED_ORIGIN_REGEXES", default=[])
    CORS_ALLOW_ALL_ORIGINS = env.bool("CORS_ALLOW_ALL_ORIGINS", default=False)

SECURE_PROXY_SSL_HEADER = ("HTTP_X_FORWARDED_PROTO", "https")

CONSTANCE_BACKEND = "constance.backends.database.DatabaseBackend"
CONSTANCE_DATABASE_CACHE_BACKEND = "default"
# Constance docs claim that list works out of the box,
# but it doesn't in admin panel, so we need to use a custom field.
CONSTANCE_ADDITIONAL_FIELDS = {
    "json": ["django.forms.JSONField", {"required": False}],
}
CONSTANCE_CONFIG = {
    "SERVING": (
        not env.bool("MIGRATING", default=False),
        "Whether this miner is updating axon_info",
        bool,
    ),
    "MIGRATING": (
        env.bool("MIGRATING", default=False),
        "Whether this miner is migrating the old miner's data",
        bool,
    ),
    "OLD_MINER_IP": ("", "IP address of old miner for migration", str),
    "OLD_MINER_PORT": (8000, "PORT of old miner for migration", int),
    "DYNAMIC_RECEIPT_TRANSFER_ENABLED": (
        False,
        "Whether continuous receipt transfer between miners and validators should be enabled",
        bool,
    ),
<<<<<<< HEAD
=======
    "DYNAMIC_EXECUTOR_RESERVATION_TIMEOUT_SECONDS": (
        7.0,
        "How long to wait for the executor pool to confirm that an executor will or will not be "
        "available for a job. Must be lower than validator's "
        "DYNAMIC_ORGANIC_JOB_INITIAL_RESPONSE_TIMEOUT",
        float,
    ),
    "DYNAMIC_PRELOAD_DOCKER_JOB_IMAGES": (
        [],
        "List of docker images to preload on the executors",
        "json",
    ),
>>>>>>> 5b2162fd
}

# Content Security Policy
if CSP_ENABLED := env.bool("CSP_ENABLED", default=False):
    MIDDLEWARE.append("csp.middleware.CSPMiddleware")

    CSP_REPORT_ONLY = env.bool("CSP_REPORT_ONLY", default=True)
    CSP_REPORT_URL = env("CSP_REPORT_URL", default=None) or None

    CSP_DEFAULT_SRC = env.tuple("CSP_DEFAULT_SRC", default=("'none'",))
    CSP_SCRIPT_SRC = env.tuple("CSP_SCRIPT_SRC", default=("'self'",))
    CSP_STYLE_SRC = env.tuple("CSP_STYLE_SRC", default=("'self'",))
    CSP_FONT_SRC = env.tuple("CSP_FONT_SRC", default=("'self'",))
    CSP_IMG_SRC = env.tuple("CSP_IMG_SRC", default=("'self'",))
    CSP_MEDIA_SRC = env.tuple("CSP_MEDIA_SRC", default=("'self'",))
    CSP_OBJECT_SRC = env.tuple("CSP_OBJECT_SRC", default=("'self'",))
    CSP_FRAME_SRC = env.tuple("CSP_FRAME_SRC", default=("'self'",))
    CSP_CONNECT_SRC = env.tuple("CSP_CONNECT_SRC", default=("'self'",))
    CSP_CHILD_SRC = env.tuple("CSP_CHILD_SRC", default=("'self'",))
    CSP_MANIFEST_SRC = env.tuple("CSP_MANIFEST_SRC", default=("'self'",))
    CSP_WORKER_SRC = env.tuple("CSP_WORKER_SRC", default=("'self'",))

    CSP_BLOCK_ALL_MIXED_CONTENT = env.bool("CSP_BLOCK_ALL_MIXED_CONTENT", default=False)
    CSP_EXCLUDE_URL_PREFIXES = env.tuple("CSP_EXCLUDE_URL_PREFIXES", default=tuple())


ROOT_URLCONF = "compute_horde_miner.urls"

TEMPLATES = [
    {
        "BACKEND": "django.template.backends.django.DjangoTemplates",
        "DIRS": [root("compute_horde_miner/templates")],
        "APP_DIRS": True,
        "OPTIONS": {
            "context_processors": [
                "django.template.context_processors.debug",
                "django.template.context_processors.request",
                "django.contrib.auth.context_processors.auth",
                "django.contrib.messages.context_processors.messages",
            ],
        },
    },
]

ASGI_APPLICATION = "compute_horde_miner.asgi.application"

DATABASES = {}
default_db = f"postgres://postgres:{env('POSTGRES_PASSWORD')}@db:5432/postgres"
if env(
    "DATABASE_POOL_URL", default=""
):  # DB transaction-based connection pool, such as one provided PgBouncer
    DATABASES["default"] = {
        **env.db_url("DATABASE_POOL_URL"),
        "DISABLE_SERVER_SIDE_CURSORS": True,  # prevents random cursor errors with transaction-based connection pool
    }
elif env("DATABASE_URL", default=default_db):
    DATABASES["default"] = env.db_url("DATABASE_URL", default=default_db)

if "default" in DATABASES:
    DATABASES["default"]["NAME"] += env.str("DATABASE_SUFFIX", default="")

DEFAULT_AUTO_FIELD = "django.db.models.BigAutoField"

AUTH_PASSWORD_VALIDATORS = [
    {
        "NAME": "django.contrib.auth.password_validation.UserAttributeSimilarityValidator",
    },
    {
        "NAME": "django.contrib.auth.password_validation.MinimumLengthValidator",
    },
    {
        "NAME": "django.contrib.auth.password_validation.CommonPasswordValidator",
    },
    {
        "NAME": "django.contrib.auth.password_validation.NumericPasswordValidator",
    },
]

# Internationalization
LANGUAGE_CODE = "en-us"
TIME_ZONE = "UTC"
USE_I18N = True
USE_L10N = True
USE_TZ = True

# Static files (CSS, JavaScript, Images)
STATIC_URL = env("STATIC_URL", default="/static/")
STATIC_ROOT = env("STATIC_ROOT", default=root("static"))
MEDIA_URL = env("MEDIA_URL", default="/media/")
MEDIA_ROOT = env("MEDIA_ROOT", default=root("media"))

# Security
# redirect HTTP to HTTPS
if env.bool("HTTPS_REDIRECT", default=False) and not DEBUG:
    SECURE_SSL_REDIRECT = True
    SECURE_REDIRECT_EXEMPT = []  # type: ignore
    SESSION_COOKIE_SECURE = True
    CSRF_COOKIE_SECURE = True
else:
    SECURE_SSL_REDIRECT = False


REDIS_HOST = env.str("REDIS_HOST", default="redis")
REDIS_PORT = env.int("REDIS_PORT", default=6379)

CACHES = {
    "default": {
        "BACKEND": "django.core.cache.backends.redis.RedisCache",
        "LOCATION": f"redis://{REDIS_HOST}:{REDIS_PORT}/1",
    },
}

CELERY_BROKER_URL = env("CELERY_BROKER_URL", default=f"redis://{REDIS_HOST}:{REDIS_PORT}/0")
CELERY_RESULT_BACKEND = env(
    "CELERY_BROKER_URL", default=f"redis://{REDIS_HOST}:{REDIS_PORT}/0"
)  # store results in Redis
CELERY_RESULT_EXPIRES = int(timedelta(days=1).total_seconds())  # time until task result deletion
CELERY_COMPRESSION = "gzip"  # task compression
CELERY_MESSAGE_COMPRESSION = "gzip"  # result compression
CELERY_SEND_EVENTS = True  # needed for worker monitoring

SHARED_CELERY_BEAT_SCHEDULE = {
    "fetch_dynamic_config": {
        "task": "compute_horde_miner.miner.tasks.fetch_dynamic_config",
        "schedule": timedelta(minutes=5),
        "options": {
            "expires": timedelta(minutes=5).total_seconds(),
        },
    },
}

PROD_CELERY_BEAT_SCHEDULE = {
    "announce_address_and_port": {
        "task": "compute_horde_miner.miner.tasks.announce_address_and_port",
        "schedule": 60,
        "options": {
            "expires": 60,
        },
    },
    "evict_old_data": {
        "task": "compute_horde_miner.miner.tasks.evict_old_data",
        "schedule": timedelta(days=1),
        "options": {
            "expires": timedelta(days=1).total_seconds(),
        },
    },
    "fetch_validators": {
        "task": "compute_horde_miner.miner.tasks.fetch_validators",
        "schedule": 60,
        "options": {
            "expires": 60,
        },
    },
    "archive_receipt_pages": {
        "task": "compute_horde_miner.miner.tasks.archive_receipt_pages",
        "schedule": timedelta(minutes=1),
        "options": {},
    },
}

if IS_LOCAL_MINER:
    CELERY_BEAT_SCHEDULE = SHARED_CELERY_BEAT_SCHEDULE
else:
    CELERY_BEAT_SCHEDULE = SHARED_CELERY_BEAT_SCHEDULE | PROD_CELERY_BEAT_SCHEDULE

CELERY_TASK_ROUTES = ["compute_horde_miner.celery.route_task"]
CELERY_TASK_TIME_LIMIT = int(timedelta(minutes=5).total_seconds())
CELERY_TASK_ALWAYS_EAGER = env.bool("CELERY_TASK_ALWAYS_EAGER", default=False)
CELERY_ACCEPT_CONTENT = ["json"]
CELERY_TASK_SERIALIZER = "json"
CELERY_RESULT_SERIALIZER = "json"
CELERY_WORKER_PREFETCH_MULTIPLIER = env.int("CELERY_WORKER_PREFETCH_MULTIPLIER", default=10)
CELERY_BROKER_POOL_LIMIT = env.int("CELERY_BROKER_POOL_LIMIT", default=50)

EMAIL_BACKEND = env("EMAIL_BACKEND", default="django.core.mail.backends.filebased.EmailBackend")
EMAIL_FILE_PATH = env("EMAIL_FILE_PATH", default="/tmp/email")
EMAIL_HOST = env("EMAIL_HOST", default="smtp.sendgrid.net")
EMAIL_PORT = env.int("EMAIL_PORT", default=587)
EMAIL_HOST_USER = env("EMAIL_HOST_USER", default="apikey")
EMAIL_HOST_PASSWORD = env("EMAIL_HOST_PASSWORD", default="")
EMAIL_USE_TLS = env.bool("EMAIL_USE_TLS", default=True)
DEFAULT_FROM_EMAIL = env("DEFAULT_FROM_EMAIL", default="mail@localhost")

LOGGING = {
    "version": 1,
    "disable_existing_loggers": False,
    "formatters": {
        "main": {
            "format": "{levelname} {asctime} {name} {message}",
            "style": "{",
        },
    },
    "handlers": {
        "console": {
            "class": "logging.StreamHandler",
            "formatter": "main",
        },
    },
    "root": {
        "handlers": ["console"],
        "level": "DEBUG",
    },
    "loggers": {
        "django": {
            "handlers": ["console"],
            "level": "INFO",
            "propagate": True,
        },
        "websockets": {
            "handlers": ["console"],
            "level": "INFO",
            "propagate": True,
        },
        "daphne": {
            "handlers": ["console"],
            "level": "INFO",
            "propagate": True,
        },
        # Fix spamming DEBUG-level logs in manage.py shell and shell_plus.
        "parso": {
            "handlers": ["console"],
            "level": "INFO",
            "propagate": True,
        },
        # This also spams DEBUG messages
        "btdecode": {
            "handlers": ["console"],
            "level": "WARNING",
            "propagate": True,
        },
    },
}

EXECUTOR_MANAGER_CLASS_PATH = env.str(
    "EXECUTOR_MANAGER_CLASS_PATH",
    default="compute_horde_miner.miner.executor_manager.v1:DockerExecutorManager",
)
EXECUTOR_IMAGE = env.str(
    "EXECUTOR_IMAGE", default="backenddevelopersltd/compute-horde-executor:v1-latest"
)
DEFAULT_EXECUTOR_CLASS = (
    env.str("DEFAULT_EXECUTOR_CLASS", None) or executor_class.DEFAULT_EXECUTOR_CLASS
)

DEBUG_SKIP_PULLING_EXECUTOR_IMAGE = env.bool("DEBUG_SKIP_PULLING_EXECUTOR_IMAGE", default=False)
ADDRESS_FOR_EXECUTORS = env.str("ADDRESS_FOR_EXECUTORS", default="")
PORT_FOR_EXECUTORS = env.int("PORT_FOR_EXECUTORS")

LOCAL_RECEIPTS_ROOT = env.path("LOCAL_RECEIPTS_ROOT", default=root("..", "..", "receipts"))

BITTENSOR_MINER_PORT = env.int("BITTENSOR_MINER_PORT")

BITTENSOR_MINER_ADDRESS = env.str("BITTENSOR_MINER_ADDRESS", default="auto")
BITTENSOR_MINER_ADDRESS_IS_AUTO = BITTENSOR_MINER_ADDRESS == "auto"
if not BITTENSOR_MINER_ADDRESS_IS_AUTO:
    try:
        ipaddress.ip_address(BITTENSOR_MINER_ADDRESS)
    except ValueError:
        raise RuntimeError("The BITTENSOR_MINER_ADDRESS is not a valid IP address")

BITTENSOR_NETUID = env.int("BITTENSOR_NETUID")
BITTENSOR_NETWORK = env.str("BITTENSOR_NETWORK")

BITTENSOR_WALLET_DIRECTORY = env.path(
    "BITTENSOR_WALLET_DIRECTORY",
    default=pathlib.Path("~").expanduser() / ".bittensor" / "wallets",
)
BITTENSOR_WALLET_NAME = env.str("BITTENSOR_WALLET_NAME")
BITTENSOR_WALLET_HOTKEY_NAME = env.str("BITTENSOR_WALLET_HOTKEY_NAME")
DEBUG_TURN_AUTHENTICATION_OFF = env.bool("DEBUG_TURN_AUTHENTICATION_OFF", default=False)

DYNAMIC_CONFIG_ENV = env.str("DYNAMIC_CONFIG_ENV", default="prod")


def BITTENSOR_WALLET() -> bittensor.wallet:
    if not BITTENSOR_WALLET_NAME or not BITTENSOR_WALLET_HOTKEY_NAME:
        raise RuntimeError("Wallet not configured")
    wallet = bittensor.wallet(
        name=BITTENSOR_WALLET_NAME,
        hotkey=BITTENSOR_WALLET_HOTKEY_NAME,
        path=str(BITTENSOR_WALLET_DIRECTORY),
    )
    wallet.hotkey_file.get_keypair()  # this raises errors if the keys are inaccessible
    return wallet


CHANNEL_LAYERS = {
    "default": {
        # Apparently pubsub backend is in "beta" state, yet seems more stable than the older redis backend.
        "BACKEND": env.str("CHANNELS_BACKEND", "channels_redis.pubsub.RedisPubSubChannelLayer"),
        "CONFIG": {
            "hosts": [
                (env.str("REDIS_HOST", default="redis"), env.int("REDIS_PORT", default="6379"))
            ],
        },
    },
}

# Sentry
if SENTRY_DSN := env("SENTRY_DSN", default=""):
    import sentry_sdk
    from sentry_sdk.integrations.celery import CeleryIntegration
    from sentry_sdk.integrations.django import DjangoIntegration
    from sentry_sdk.integrations.logging import LoggingIntegration
    from sentry_sdk.integrations.redis import RedisIntegration

    sentry_sdk.init(
        dsn=SENTRY_DSN,
        environment=ENV,
        integrations=[
            DjangoIntegration(),
            CeleryIntegration(),
            RedisIntegration(),
            LoggingIntegration(
                level=logging.INFO,  # Capture info and above as breadcrumbs
                event_level=logging.ERROR,  # Send error events from log messages
            ),
        ],
    )


CLUSTER_SECRET = env.str("CLUSTER_SECRET", default="")
CLUSTER_HOTKEYS = env.list("CLUSTER_HOTKEYS", default=[])<|MERGE_RESOLUTION|>--- conflicted
+++ resolved
@@ -160,21 +160,11 @@
         "Whether continuous receipt transfer between miners and validators should be enabled",
         bool,
     ),
-<<<<<<< HEAD
-=======
-    "DYNAMIC_EXECUTOR_RESERVATION_TIMEOUT_SECONDS": (
-        7.0,
-        "How long to wait for the executor pool to confirm that an executor will or will not be "
-        "available for a job. Must be lower than validator's "
-        "DYNAMIC_ORGANIC_JOB_INITIAL_RESPONSE_TIMEOUT",
-        float,
-    ),
     "DYNAMIC_PRELOAD_DOCKER_JOB_IMAGES": (
         [],
         "List of docker images to preload on the executors",
         "json",
     ),
->>>>>>> 5b2162fd
 }
 
 # Content Security Policy
