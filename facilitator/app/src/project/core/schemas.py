--- conflicted
+++ resolved
@@ -1,5 +1,4 @@
 from decimal import Decimal
-from enum import StrEnum
 from typing import Annotated, Literal
 
 from compute_horde_core.volume import (
@@ -15,43 +14,6 @@
 ]
 
 
-<<<<<<< HEAD
-class MinerResponse(BaseModel, extra=Extra.allow):
-    job_uuid: str
-    message_type: str | None
-    docker_process_stderr: str
-    docker_process_stdout: str
-    artifacts: dict[str, str] | None = None
-
-
-class JobStatusMetadata(BaseModel, extra=Extra.allow):
-    comment: str
-    miner_response: MinerResponse | None = None
-
-
-class JobStatusUpdate(BaseModel, extra=Extra.forbid):
-    """
-    Message sent from validator to this app in response to NewJobRequest.
-    """
-
-    class Status(StrEnum):
-        RECEIVED = "received"
-        ACCEPTED = "accepted"
-        EXECUTOR_READY = "executor_ready"
-        VOLUMES_READY = "volumes_ready"
-        EXECUTION_DONE = "execution_done"
-        COMPLETED = "completed"
-        REJECTED = "rejected"
-        FAILED = "failed"
-
-    message_type: Literal["V0JobStatusUpdate"] = Field(default="V0JobStatusUpdate")
-    uuid: str
-    status: Status
-    metadata: JobStatusMetadata | None = None
-
-
-=======
->>>>>>> 5b2162fd
 class ForceDisconnect(BaseModel, extra=Extra.forbid):
     """Message sent when validator is no longer valid and should be disconnected"""
 
